[package]
name = "rooster"
<<<<<<< HEAD
version = "2.0.0"
=======
version = "1.0.0"
>>>>>>> a6297f3b
authors = ["Conrad Kleinespel <conradk@conradk.com>"]
license = "Apache-2.0"
repository = "https://github.com/conradkleinespel/rooster"
homepage = "https://github.com/conradkleinespel/rooster"
keywords = ["password", "security"]
description = "A simple password manager for geeks"

[dependencies]
rust-crypto = "0.2"
rustc-serialize = "0.3"
rand = "0.3"
libc = "0.1"
rpassword = "0.1"
<<<<<<< HEAD
getopts = "0.2"
byteorder = "0.3"
hyper = "0.7"
chrono = "0.2"
=======
getopts = "0.2"
>>>>>>> a6297f3b
<|MERGE_RESOLUTION|>--- conflicted
+++ resolved
@@ -1,10 +1,6 @@
 [package]
 name = "rooster"
-<<<<<<< HEAD
 version = "2.0.0"
-=======
-version = "1.0.0"
->>>>>>> a6297f3b
 authors = ["Conrad Kleinespel <conradk@conradk.com>"]
 license = "Apache-2.0"
 repository = "https://github.com/conradkleinespel/rooster"
@@ -16,13 +12,7 @@
 rust-crypto = "0.2"
 rustc-serialize = "0.3"
 rand = "0.3"
-libc = "0.1"
+libc = "0.2"
 rpassword = "0.1"
-<<<<<<< HEAD
 getopts = "0.2"
-byteorder = "0.3"
-hyper = "0.7"
-chrono = "0.2"
-=======
-getopts = "0.2"
->>>>>>> a6297f3b
+byteorder = "0.4"